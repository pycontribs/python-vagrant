--- conflicted
+++ resolved
@@ -317,12 +317,8 @@
         provision=None,
         provision_with=None,
         stream_output=False,
-<<<<<<< HEAD
         destroy_on_error=True,
-    ):
-=======
     ) -> Optional[Iterator[str]]:
->>>>>>> 6b0909dc
         """
         Invoke `vagrant up` to start a box or boxes, possibly streaming the
         command output.
