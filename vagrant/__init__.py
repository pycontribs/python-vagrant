--- conflicted
+++ resolved
@@ -772,26 +772,13 @@
         '''
         # Make subprocess command
         command = self._make_vagrant_command(args)
-<<<<<<< HEAD
-        if self.quiet_stdout or self.quiet_stderr:
-            # Redirect stdout and/or stderr to devnull
-            # Use with stmt to close filehandle in case of exception
-            with open(os.devnull, 'wb') as fh:
-                outfh = fh if self.quiet_stdout else sys.stdout
-                errfh = fh if self.quiet_stderr else sys.stderr
-                subprocess.check_call(command, cwd=self.root,
-                                      stdout=outfh, stderr=errfh, env=self.env)
-        else:
-            subprocess.check_call(command, cwd=self.root, env=self.env)
-=======
         # Redirect stdout and/or stderr to devnull
         # Use with stmt to close filehandle in case of exception
         with open(os.devnull, 'wb') as fh:
             outfh = fh if self.quiet_stdout else sys.stdout
             errfh = fh if self.quiet_stderr else sys.stderr
             subprocess.check_call(command, cwd=self.root,
-                                  stdout=outfh, stderr=errfh)
->>>>>>> f852569e
+                                  stdout=outfh, stderr=errfh, env=self.env)
 
     def _run_vagrant_command(self, args):
         '''
